--- conflicted
+++ resolved
@@ -20,13 +20,11 @@
 #include <openenclave/bits/defs.h>
 #include <openenclave/bits/result.h>
 #include <openenclave/bits/types.h>
+#include <openenclave/edger8r/common.h>
+#include <openenclave/host.h> // for oe_ocall_func_t
 
 OE_EXTERNC_BEGIN
 
-/**
- * The type of a function in ocall function table.
- */
-typedef void (*oe_ocall_func_t)(void*);
 
 /**
  * Perform a high-level enclave function call (ECALL).
@@ -65,80 +63,6 @@
     size_t output_buffer_size,
     size_t* output_bytes_written);
 
-<<<<<<< HEAD
-/******************************************************************************/
-/********* Macros and inline functions used by generated code *****************/
-/******************************************************************************/
-
-/**
- * Add a size value, rounding to sizeof(void*).
- */
-OE_INLINE oe_result_t oe_add_size(size_t* total, size_t size)
-{
-    oe_result_t result = OE_FAILURE;
-    size_t align = sizeof(void*);
-    size_t sum = 0;
-
-    // Round size to multiple of sizeof(void*)
-    size_t rsize = ((size + align - 1) / align) * align;
-    if (rsize < size)
-    {
-        result = OE_INTEGER_OVERFLOW;
-        goto done;
-    }
-
-    // Add rounded-size and check for overlow.
-    sum = *total + rsize;
-    if (sum < *total)
-    {
-        result = OE_INTEGER_OVERFLOW;
-        goto done;
-    }
-
-    *total = sum;
-    result = OE_OK;
-
-done:
-    return result;
-}
-
-#define OE_ADD_SIZE(total, size)                \
-    do                                          \
-    {                                           \
-        if (oe_add_size(&total, size) != OE_OK) \
-        {                                       \
-            _result = OE_INTEGER_OVERFLOW;      \
-            goto done;                          \
-        }                                       \
-    } while (0)
-
-/**
- * Copy an input parameter to input buffer.
- */
-#define OE_WRITE_IN_PARAM(argname, size)                                   \
-    if (argname)                                                           \
-    {                                                                      \
-        *(uint8_t**)&_args.argname = _input_buffer + _input_buffer_offset; \
-        memcpy(_args.argname, argname, (size_t)(size));                    \
-        OE_ADD_SIZE(_input_buffer_offset, (size_t)(size));                 \
-    }
-
-#define OE_WRITE_IN_OUT_PARAM OE_WRITE_IN_PARAM
-
-/**
- * Read an output parameter from output buffer.
- */
-#define OE_READ_OUT_PARAM(argname, size)                                      \
-    if (argname)                                                              \
-    {                                                                         \
-        memcpy(                                                               \
-            argname, _output_buffer + _output_buffer_offset, (size_t)(size)); \
-        OE_ADD_SIZE(_output_buffer_offset, (size_t)(size));                   \
-    }
-
-#define OE_READ_IN_OUT_PARAM OE_READ_OUT_PARAM
-=======
 OE_EXTERNC_END
->>>>>>> 136186a1
 
 #endif // _OE_EDGER8R_HOST_H