--- conflicted
+++ resolved
@@ -20,21 +20,6 @@
 
 OE_EXTERNC_BEGIN
 
-<<<<<<< HEAD
-#define OE_TEST(COND)                        \
-    do                                       \
-    {                                        \
-        if (!(COND))                         \
-        {                                    \
-            fprintf(                         \
-                stderr,                      \
-                "Test failed: %s(%u): %s\n", \
-                __FILE__,                    \
-                __LINE__,                    \
-                #COND);                      \
-            abort();                         \
-        }                                    \
-=======
 #define OE_TEST(COND)                           \
     do                                          \
     {                                           \
@@ -49,7 +34,6 @@
                 #COND);                         \
             OE_ABORT();                         \
         }                                       \
->>>>>>> ea16794b
     } while (0)
 
 /*
