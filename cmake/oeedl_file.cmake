--- conflicted
+++ resolved
@@ -37,10 +37,6 @@
 
 	add_custom_command(
 		OUTPUT ${h_file} ${c_file}
-<<<<<<< HEAD
-		DEPENDS ${EDL_FILE}
-		DEPENDS oeedger8r
-=======
 		# Temorary workaround:
 		# Add explict dependency to oeedger8r binary.
 		# oeedger8r custom target cannot declare its output binary.
@@ -48,7 +44,6 @@
 		# will rebuild the edger8r if it is out of date, but will not invoke the newly build edger8r
 		# on the edl file.
 		DEPENDS ${EDL_FILE} oeedger8r ${OE_BINDIR}/oeedger8r
->>>>>>> 136186a1
 		COMMAND ${OE_BINDIR}/oeedger8r ${type_opt} ${dir_opt} ${CMAKE_CURRENT_BINARY_DIR} ${EDL_FILE}
 		WORKING_DIRECTORY ${CMAKE_CURRENT_SOURCE_DIR}
 		)
@@ -67,4 +62,4 @@
 	set(${OUT_FILES_VAR} ${${OUT_FILES_VAR}} PARENT_SCOPE)
 
 	#message("h_file=${h_file} c_file=${c_file} EDL_FILE=${EDL_FILE} OUT_FILES=${${OUT_FILES_VAR}}")
-endfunction(oeedl_file)
+endfunction(oeedl_file)